--- conflicted
+++ resolved
@@ -1,14 +1,11 @@
 # AutoTrader Changelog
 
-<<<<<<< HEAD
-=======
 ## v1.1.1 (2024-03-22)
 
 ### Fix
 
 - **ccxt**: type conversion of order limits check
 
->>>>>>> 2fb89ec0
 ## v1.1.0 (2024-03-21)
 
 ### Feat
